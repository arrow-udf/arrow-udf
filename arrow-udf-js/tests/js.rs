// Copyright 2024 RisingWave Labs
//
// Licensed under the Apache License, Version 2.0 (the "License");
// you may not use this file except in compliance with the License.
// You may obtain a copy of the License at
//
//     http://www.apache.org/licenses/LICENSE-2.0
//
// Unless required by applicable law or agreed to in writing, software
// distributed under the License is distributed on an "AS IS" BASIS,
// WITHOUT WARRANTIES OR CONDITIONS OF ANY KIND, either express or implied.
// See the License for the specific language governing permissions and
// limitations under the License.

use std::{sync::Arc, time::Duration};

use arrow_array::{
    types::*, ArrayRef, BinaryArray, Date32Array, Decimal128Array, Decimal256Array, Int32Array,
    LargeBinaryArray, LargeListArray, LargeStringArray, ListArray, MapArray, RecordBatch,
    StringArray, StringViewArray, StructArray, TimestampMicrosecondArray,
    TimestampMillisecondArray, TimestampNanosecondArray, TimestampSecondArray,
};
use arrow_buffer::{i256, NullBuffer, OffsetBuffer};
use arrow_cast::pretty::{pretty_format_batches, pretty_format_columns};
use arrow_schema::{DataType, Field, Fields, Schema};
use arrow_udf_js::{CallMode, Runtime};
use expect_test::{expect, Expect};
use rquickjs::prelude::Async;
use rquickjs::{async_with, Function};

#[tokio::test]
async fn test_gcd() {
    let mut runtime = Runtime::new().await.unwrap();

    let js_code = r#"
        export function gcd(a, b) {
            while (b != 0) {
                let t = b;
                b = a % b;
                a = t;
            }
            return a;
        }
    "#;
    runtime
        .add_function(
            "gcd",
            DataType::Int32,
            CallMode::ReturnNullOnNullInput,
            js_code,
            false,
        )
        .await
        .unwrap();

    let schema = Schema::new(vec![
        Field::new("x", DataType::Int32, true),
        Field::new("y", DataType::Int32, true),
    ]);
    let arg0 = Int32Array::from(vec![Some(25), None]);
    let arg1 = Int32Array::from(vec![Some(15), None]);
    let input =
        RecordBatch::try_new(Arc::new(schema), vec![Arc::new(arg0), Arc::new(arg1)]).unwrap();

    let output = runtime.call("gcd", &input).await.unwrap();
    check(
        &[output],
        expect![[r#"
        +-----+
        | gcd |
        +-----+
        | 5   |
        |     |
        +-----+"#]],
    );
}

#[tokio::test]
async fn test_to_string() {
    let mut runtime = Runtime::new().await.unwrap();

    let js_code = r#"
        export function to_string(a) {
            if (a == null) {
                return "null";
            }
            return a.toString();
        }
    "#;
    runtime
        .add_function(
            "to_string",
            DataType::Utf8,
            CallMode::CalledOnNullInput,
            js_code,
            false,
        )
        .await
        .unwrap();

    let schema = Schema::new(vec![Field::new("x", DataType::Int32, true)]);
    let arg0 = Int32Array::from(vec![Some(5), None]);
    let input = RecordBatch::try_new(Arc::new(schema), vec![Arc::new(arg0)]).unwrap();

    let output = runtime.call("to_string", &input).await.unwrap();
    check(
        &[output],
        expect![[r#"
        +-----------+
        | to_string |
        +-----------+
        | 5         |
        | null      |
        +-----------+"#]],
    );
}

#[tokio::test]
async fn test_concat() {
    let mut runtime = Runtime::new().await.unwrap();

    runtime
        .add_function(
            "concat",
            DataType::Binary,
            CallMode::ReturnNullOnNullInput,
            r#"
            export function concat(a, b) {
                return a.concat(b);
            }
            "#,
            false,
        )
        .await
        .unwrap();

    let schema = Schema::new(vec![
        Field::new("a", DataType::Binary, true),
        Field::new("b", DataType::Binary, true),
    ]);
    let arg0 = BinaryArray::from(vec![&b"hello"[..]]);
    let arg1 = BinaryArray::from(vec![&b"world"[..]]);
    let input =
        RecordBatch::try_new(Arc::new(schema), vec![Arc::new(arg0), Arc::new(arg1)]).unwrap();

    let output = runtime.call("concat", &input).await.unwrap();
    check(
        &[output],
        expect![[r#"
        +----------------------+
        | concat               |
        +----------------------+
        | 68656c6c6f776f726c64 |
        +----------------------+"#]],
    );
}

#[tokio::test]
async fn test_json_array_access() {
    let mut runtime = Runtime::new().await.unwrap();

    runtime
        .add_function(
            "json_array_access",
            json_field("json"),
            CallMode::ReturnNullOnNullInput,
            r#"
            export function json_array_access(array, i) {
                return array[i];
            }
            "#,
            false,
        )
        .await
        .unwrap();

    let schema = Schema::new(vec![
        json_field("array"),
        Field::new("i", DataType::Int32, true),
    ]);
    let arg0 = StringArray::from(vec![r#"[1, null, ""]"#]);
    let arg1 = Int32Array::from(vec![0]);
    let input =
        RecordBatch::try_new(Arc::new(schema), vec![Arc::new(arg0), Arc::new(arg1)]).unwrap();

    let output = runtime.call("json_array_access", &input).await.unwrap();
    check(
        &[output],
        expect![[r#"
            +------+
            | json |
            +------+
            | 1    |
            +------+"#]],
    );
}

#[tokio::test]
async fn test_json_stringify() {
    let mut runtime = Runtime::new().await.unwrap();

    runtime
        .add_function(
            "json_stringify",
            DataType::Utf8,
            CallMode::ReturnNullOnNullInput,
            r#"
            export function json_stringify(object) {
                return JSON.stringify(object);
            }
            "#,
            false,
        )
        .await
        .unwrap();

    let schema = Schema::new(vec![json_field("json")]);
    let arg0 = StringArray::from(vec![r#"[1, null, ""]"#]);
    let input = RecordBatch::try_new(Arc::new(schema), vec![Arc::new(arg0)]).unwrap();

    let output = runtime.call("json_stringify", &input).await.unwrap();
    check(
        &[output],
        expect![[r#"
        +----------------+
        | json_stringify |
        +----------------+
        | [1,null,""]    |
        +----------------+"#]],
    );
}

#[tokio::test]
async fn test_binary_json_stringify() {
    let mut runtime = Runtime::new().await.unwrap();

    runtime
        .add_function(
            "add_element",
            binary_json_field("object"),
            CallMode::ReturnNullOnNullInput,
            r#"
            export function add_element(object) {
                object.push(10);
                return object;
            }
            "#,
            false,
        )
        .await
        .unwrap();

    let schema = Schema::new(vec![binary_json_field("json")]);
    let arg0 = BinaryArray::from(vec![(r#"[1, null, ""]"#).as_bytes()]);
    let input = RecordBatch::try_new(Arc::new(schema.clone()), vec![Arc::new(arg0)]).unwrap();

    let output = runtime.call("add_element", &input).await.unwrap();
    let row = output
        .column(0)
        .as_any()
        .downcast_ref::<BinaryArray>()
        .unwrap()
        .value(0);
    assert_eq!(std::str::from_utf8(row).unwrap(), r#"[1,null,"",10]"#);
}

#[tokio::test]
async fn test_large_binary_json_stringify() {
    let mut runtime = Runtime::new().await.unwrap();

    runtime
        .add_function(
            "add_element",
            large_binary_json_field("object"),
            CallMode::ReturnNullOnNullInput,
            r#"
            export function add_element(object) {
                object.push(10);
                return object;
            }
            "#,
            false,
        )
        .await
        .unwrap();

    let schema = Schema::new(vec![large_binary_json_field("json")]);
    let arg0 = LargeBinaryArray::from(vec![(r#"[1, null, ""]"#).as_bytes()]);
    let input = RecordBatch::try_new(Arc::new(schema.clone()), vec![Arc::new(arg0)]).unwrap();

    let output = runtime.call("add_element", &input).await.unwrap();
    let row = output
        .column(0)
        .as_any()
        .downcast_ref::<LargeBinaryArray>()
        .unwrap()
        .value(0);
    assert_eq!(std::str::from_utf8(row).unwrap(), r#"[1,null,"",10]"#);
}

#[tokio::test]
async fn test_large_string_as_string() {
    let mut runtime = Runtime::new().await.unwrap();

    runtime
        .add_function(
            "string_length",
            DataType::LargeUtf8,
            CallMode::ReturnNullOnNullInput,
            r#"
            export function string_length(s) {
                return "string length is " + s.length;
            }
            "#,
            false,
        )
        .await
        .unwrap();

    let schema = Schema::new(vec![Field::new("s", DataType::LargeUtf8, true)]);
    let arg0 = LargeStringArray::from(vec![r#"hello"#]);
    let input = RecordBatch::try_new(Arc::new(schema), vec![Arc::new(arg0)]).unwrap();

    let output = runtime.call("string_length", &input).await.unwrap();
    check(
        &[output],
        expect![[r#"
        +--------------------+
        | string_length      |
        +--------------------+
        | string length is 5 |
        +--------------------+"#]],
    );
}

#[tokio::test]
async fn test_decimal128() {
    let mut runtime = Runtime::new().await.unwrap();

    runtime
        .add_function(
            "decimal128_add",
            DataType::Decimal128(19, 2),
            CallMode::ReturnNullOnNullInput,
            r#"
            export function decimal128_add(a, b) {
                return a + b + BigDecimal('0.000001');
            }
            "#,
            false,
        )
        .await
        .unwrap();

    let schema = Schema::new(vec![
        Field::new("a", DataType::Decimal128(19, 2), true),
        Field::new("b", DataType::Decimal128(19, 2), true),
    ]);
    let arg0 = Decimal128Array::from(vec![Some(100), None])
        .with_precision_and_scale(19, 2)
        .unwrap();
    let arg1 = Decimal128Array::from(vec![Some(201), None])
        .with_precision_and_scale(19, 2)
        .unwrap();
    let input =
        RecordBatch::try_new(Arc::new(schema), vec![Arc::new(arg0), Arc::new(arg1)]).unwrap();

    let output = runtime.call("decimal128_add", &input).await.unwrap();
    check(
        &[output],
        expect![[r#"
        +----------------+
        | decimal128_add |
        +----------------+
        | 3.01           |
        |                |
        +----------------+"#]],
    );
}

#[tokio::test]
async fn test_decimal256() {
    let mut runtime = Runtime::new().await.unwrap();

    runtime
        .add_function(
            "decimal256_add",
            DataType::Decimal256(19, 2),
            CallMode::ReturnNullOnNullInput,
            r#"
            export function decimal256_add(a, b) {
                return a + b + BigDecimal('0.000001');
            }
            "#,
            false,
        )
        .await
        .unwrap();

    let schema = Schema::new(vec![
        Field::new("a", DataType::Decimal256(19, 2), true),
        Field::new("b", DataType::Decimal256(19, 2), true),
    ]);
    let arg0 = Decimal256Array::from(vec![Some(i256::from(100)), None])
        .with_precision_and_scale(19, 2)
        .unwrap();
    let arg1 = Decimal256Array::from(vec![Some(i256::from(201)), None])
        .with_precision_and_scale(19, 2)
        .unwrap();
    let input =
        RecordBatch::try_new(Arc::new(schema), vec![Arc::new(arg0), Arc::new(arg1)]).unwrap();

    let output = runtime.call("decimal256_add", &input).await.unwrap();
    check(
        &[output],
        expect![[r#"
        +----------------+
        | decimal256_add |
        +----------------+
        | 3.01           |
        |                |
        +----------------+"#]],
    );
}

#[tokio::test]
async fn test_decimal_add() {
    let mut runtime = Runtime::new().await.unwrap();

    runtime
        .add_function(
            "decimal_add",
            decimal_field("add"),
            CallMode::ReturnNullOnNullInput,
            r#"
            export function decimal_add(a, b) {
                return a + b;
            }
            "#,
            false,
        )
        .await
        .unwrap();

    let schema = Schema::new(vec![decimal_field("a"), decimal_field("b")]);
    let arg0 = StringArray::from(vec!["0.0001"]);
    let arg1 = StringArray::from(vec!["0.0002"]);
    let input =
        RecordBatch::try_new(Arc::new(schema), vec![Arc::new(arg0), Arc::new(arg1)]).unwrap();

    let output = runtime.call("decimal_add", &input).await.unwrap();
    assert_eq!(output.schema().field(0), &decimal_field("add"));
    check(
        &[output],
        expect![[r#"
            +--------+
            | add    |
            +--------+
            | 0.0003 |
            +--------+"#]],
    );
}

#[tokio::test]
async fn test_timestamp_second_array() {
    let mut runtime = Runtime::new().await.unwrap();

    runtime
        .add_function(
            "timestamp_array",
            DataType::Timestamp(arrow_schema::TimeUnit::Second, None),
            CallMode::ReturnNullOnNullInput,
            r#"
            export function timestamp_array(a) {
                return a;
            }
            "#,
            false,
        )
        .await
        .unwrap();

    let schema = Schema::new(vec![Field::new(
        "x",
        DataType::Timestamp(arrow_schema::TimeUnit::Second, None),
        true,
    )]);
    let arg0 = TimestampSecondArray::from(vec![Some(1), None, Some(3)]);
    let input = RecordBatch::try_new(Arc::new(schema), vec![Arc::new(arg0)]).unwrap();

    let output = runtime.call("timestamp_array", &input).await.unwrap();
    check(
        &[output],
        expect![[r#"
        +---------------------+
        | timestamp_array     |
        +---------------------+
        | 1970-01-01T00:00:01 |
        |                     |
        | 1970-01-01T00:00:03 |
        +---------------------+"#]],
    );
}

#[tokio::test]
async fn test_timestamp_millisecond_array() {
    let mut runtime = Runtime::new().await.unwrap();

    runtime
        .add_function(
            "timestamp_array",
            DataType::Timestamp(arrow_schema::TimeUnit::Millisecond, None),
            CallMode::ReturnNullOnNullInput,
            r#"
            export function timestamp_array(a) {
                return a;
            }
            "#,
            false,
        )
        .await
        .unwrap();

    let schema = Schema::new(vec![Field::new(
        "x",
        DataType::Timestamp(arrow_schema::TimeUnit::Millisecond, None),
        true,
    )]);
    let arg0 = TimestampMillisecondArray::from(vec![Some(1000), None, Some(3000)]);
    let input = RecordBatch::try_new(Arc::new(schema), vec![Arc::new(arg0)]).unwrap();

    let output = runtime.call("timestamp_array", &input).await.unwrap();
    check(
        &[output],
        expect![[r#"
        +---------------------+
        | timestamp_array     |
        +---------------------+
        | 1970-01-01T00:00:01 |
        |                     |
        | 1970-01-01T00:00:03 |
        +---------------------+"#]],
    );
}

#[tokio::test]
async fn test_timestamp_microsecond_array() {
    let mut runtime = Runtime::new().await.unwrap();

    runtime
        .add_function(
            "timestamp_array",
            DataType::Timestamp(arrow_schema::TimeUnit::Nanosecond, None),
            CallMode::ReturnNullOnNullInput,
            r#"
            export function timestamp_array(a) {
                return a;
            }
            "#,
            false,
        )
        .await
        .unwrap();

    let schema = Schema::new(vec![Field::new(
        "x",
        DataType::Timestamp(arrow_schema::TimeUnit::Microsecond, None),
        true,
    )]);
    let arg0 = TimestampMicrosecondArray::from(vec![Some(1000000), None, Some(3000000)]);
    let input = RecordBatch::try_new(Arc::new(schema), vec![Arc::new(arg0)]).unwrap();

    let output = runtime.call("timestamp_array", &input).await.unwrap();
    check(
        &[output],
        expect![[r#"
        +---------------------+
        | timestamp_array     |
        +---------------------+
        | 1970-01-01T00:00:01 |
        |                     |
        | 1970-01-01T00:00:03 |
        +---------------------+"#]],
    );
}

#[tokio::test]
async fn test_timestamp_nanosecond_array() {
    let mut runtime = Runtime::new().await.unwrap();

    runtime
        .add_function(
            "timestamp_array",
            DataType::Timestamp(arrow_schema::TimeUnit::Nanosecond, None),
            CallMode::ReturnNullOnNullInput,
            r#"
            export function timestamp_array(a) {
                return a;
            }
            "#,
            false,
        )
        .await
        .unwrap();

    let schema = Schema::new(vec![Field::new(
        "x",
        DataType::Timestamp(arrow_schema::TimeUnit::Nanosecond, None),
        true,
    )]);
    let arg0 = TimestampNanosecondArray::from(vec![Some(1000000), None, Some(3000000)]);
    let input = RecordBatch::try_new(Arc::new(schema), vec![Arc::new(arg0)]).unwrap();

    let output = runtime.call("timestamp_array", &input).await.unwrap();
    check(
        &[output],
        expect![[r#"
        +-------------------------+
        | timestamp_array         |
        +-------------------------+
        | 1970-01-01T00:00:00.001 |
        |                         |
        | 1970-01-01T00:00:00.003 |
        +-------------------------+"#]],
    );
}

#[tokio::test]
async fn test_date32_array() {
    let mut runtime = Runtime::new().await.unwrap();

    runtime
        .add_function(
            "date_array",
            DataType::Date32,
            CallMode::ReturnNullOnNullInput,
            r#"
            export function date_array(a) {
                return a;
            }
            "#,
            false,
        )
        .await
        .unwrap();

    let schema = Schema::new(vec![Field::new("x", DataType::Date32, true)]);
    let arg0 = Date32Array::from(vec![Some(1), None, Some(3)]);
    let input = RecordBatch::try_new(Arc::new(schema), vec![Arc::new(arg0)]).unwrap();

    let output = runtime.call("date_array", &input).await.unwrap();
    check(
        &[output],
        expect![[r#"
        +------------+
        | date_array |
        +------------+
        | 1970-01-02 |
        |            |
        | 1970-01-04 |
        +------------+"#]],
    );
}

#[tokio::test]
async fn test_typed_array() {
    let mut runtime = Runtime::new().await.unwrap();

    runtime
        .add_function(
            "object_type",
            DataType::Utf8,
            CallMode::ReturnNullOnNullInput,
            r#"
            export function object_type(a) {
                return Object.prototype.toString.call(a);
            }
            "#,
            false,
        )
        .await
        .unwrap();

    /// Generate a record batch with a single column of type `List<T>`.
    fn array_input<T: ArrowPrimitiveType>() -> RecordBatch {
        let schema = Schema::new(vec![Field::new(
            "x",
            DataType::new_list(T::DATA_TYPE, true),
            true,
        )]);
        let arg0 =
            ListArray::from_iter_primitive::<T, _, _>(vec![Some(vec![Some(Default::default())])]);
        RecordBatch::try_new(Arc::new(schema), vec![Arc::new(arg0)]).unwrap()
    }

    let cases = [
        // (input, JS object type)
        (array_input::<Int8Type>(), "Int8Array"),
        (array_input::<Int16Type>(), "Int16Array"),
        (array_input::<Int32Type>(), "Int32Array"),
        (array_input::<Int64Type>(), "BigInt64Array"),
        (array_input::<UInt8Type>(), "Uint8Array"),
        (array_input::<UInt16Type>(), "Uint16Array"),
        (array_input::<UInt32Type>(), "Uint32Array"),
        (array_input::<UInt64Type>(), "BigUint64Array"),
        (array_input::<Float32Type>(), "Float32Array"),
        (array_input::<Float64Type>(), "Float64Array"),
    ];

    for (input, expected) in cases.iter() {
        let output = runtime.call("object_type", input).await.unwrap();
        let object_type = output
            .column(0)
            .as_any()
            .downcast_ref::<StringArray>()
            .unwrap()
            .value(0);
        assert_eq!(object_type, format!("[object {}]", expected));
    }
}

<<<<<<< HEAD
#[test]
fn test_arg_array() {
    let mut runtime = Runtime::new().unwrap();

    runtime
        .add_function(
            "from_array",
            DataType::Int32,
            CallMode::CalledOnNullInput,
            r#"
            export function from_array(x) {
                if(x == null) {
                    return null;
                }
                if(x.length > 0) {
                    return x[0];
                }
                return null;
            }
            "#,
        )
        .unwrap();

    let schema = Schema::new(vec![Field::new(
        "x",
        DataType::new_list(DataType::Int32, true),
        true,
    )]);
    let arg0 = ListArray::from_iter_primitive::<Int32Type, _, _>([
        Some([Some(1), Some(2)]),
        Some([None, Some(3)]),
        Some([Some(4), Some(5)]),
        None,
    ]);
    let input = RecordBatch::try_new(Arc::new(schema), vec![Arc::new(arg0)]).unwrap();

    let output = runtime.call("from_array", &input).unwrap();
    check(
        &[output],
        expect![[r#"
        +------------+
        | from_array |
        +------------+
        | 1          |
        |            |
        | 4          |
        |            |
        +------------+"#]],
    );
}

#[test]
fn test_return_array() {
    let mut runtime = Runtime::new().unwrap();
=======
#[tokio::test]
async fn test_return_array() {
    let mut runtime = Runtime::new().await.unwrap();
>>>>>>> 7f06f54f

    runtime
        .add_function(
            "to_array",
            DataType::new_list(DataType::Int32, true),
            CallMode::CalledOnNullInput,
            r#"
            export function to_array(x) {
                if(x == null) {
                    return null;
                }
                return [x];
            }
            "#,
            false,
        )
        .await
        .unwrap();

    let schema = Schema::new(vec![Field::new("x", DataType::Int32, true)]);
    let arg0 = Int32Array::from(vec![Some(1), None, Some(3)]);
    let input = RecordBatch::try_new(Arc::new(schema), vec![Arc::new(arg0)]).unwrap();

    let output = runtime.call("to_array", &input).await.unwrap();
    check(
        &[output],
        expect![[r#"
        +----------+
        | to_array |
        +----------+
        | [1]      |
        |          |
        | [3]      |
        +----------+"#]],
    );
}

<<<<<<< HEAD
#[test]
fn test_arg_large_array() {
    let mut runtime = Runtime::new().unwrap();

    runtime
        .add_function(
            "from_large_array",
            DataType::Int32,
            CallMode::CalledOnNullInput,
            r#"
            export function from_large_array(x) {
                if(x == null) {
                    return null;
                }
                if(x.length > 0) {
                    return x[0];
                }
                return null;
            }
            "#,
        )
        .unwrap();

    let schema = Schema::new(vec![Field::new(
        "x",
        DataType::new_large_list(DataType::Int32, true),
        true,
    )]);
    let arg0 = LargeListArray::from_iter_primitive::<Int32Type, _, _>([
        Some([Some(1), Some(2)]),
        Some([None, Some(3)]),
        Some([Some(4), Some(5)]),
        None,
    ]);
    let input = RecordBatch::try_new(Arc::new(schema), vec![Arc::new(arg0)]).unwrap();

    let output = runtime.call("from_large_array", &input).unwrap();
    check(
        &[output],
        expect![[r#"
        +------------------+
        | from_large_array |
        +------------------+
        | 1                |
        |                  |
        | 4                |
        |                  |
        +------------------+"#]],
    );
}

#[test]
fn test_return_large_array() {
    let mut runtime = Runtime::new().unwrap();
=======
#[tokio::test]
async fn test_return_large_array() {
    let mut runtime = Runtime::new().await.unwrap();
>>>>>>> 7f06f54f

    runtime
        .add_function(
            "to_large_array",
            DataType::new_large_list(DataType::Int32, true),
            CallMode::CalledOnNullInput,
            r#"
            export function to_large_array(x) {
                if(x == null) {
                    return null;
                }
                return [x, x+1, x+2];
            }
            "#,
            false,
        )
        .await
        .unwrap();

    let schema = Schema::new(vec![Field::new("x", DataType::Int32, true)]);
    let arg0 = Int32Array::from(vec![Some(1), None, Some(3)]);
    let input = RecordBatch::try_new(Arc::new(schema), vec![Arc::new(arg0)]).unwrap();

    let output = runtime.call("to_large_array", &input).await.unwrap();
    check(
        &[output],
        expect![[r#"
        +----------------+
        | to_large_array |
        +----------------+
        | [1, 2, 3]      |
        |                |
        | [3, 4, 5]      |
        +----------------+"#]],
    );
}

<<<<<<< HEAD
#[test]
fn test_arg_map() {
    let mut runtime = Runtime::new().unwrap();

    runtime
        .add_function(
            "from_map",
            DataType::Utf8,
            CallMode::CalledOnNullInput,
            r#"
            export function from_map(x) {
                if(x == null) {
                    return null;
                }
                if(x.hasOwnProperty('k')) {
                    return x['k'];
                }
                return null;
            }
            "#,
        )
        .unwrap();

    let fields = Fields::from(vec![
        Field::new("key", DataType::Utf8, false),
        Field::new("value", DataType::Utf8, false),
    ]);
    let field = Arc::new(Field::new(
        "entries",
        DataType::Struct(fields.clone()),
        false,
    ));
    let schema = Schema::new(vec![Field::new(
        "x",
        DataType::Map(field.clone(), false),
        true,
    )]);
    let offsets = OffsetBuffer::new(vec![0, 1, 3, 3].into());
    let columns = vec![
        Arc::new(StringArray::from(vec!["k", "k1", "k2"])) as _,
        Arc::new(StringArray::from(vec!["v", "v1", "v2"])) as _,
    ];
    let entries = StructArray::new(fields.clone(), columns, None);
    let nulls = NullBuffer::from(vec![true, true, false]);
    let arg0 = MapArray::new(
        field.clone(),
        offsets.clone(),
        entries.clone(),
        Some(nulls),
        false,
    );
    let input = RecordBatch::try_new(Arc::new(schema), vec![Arc::new(arg0)]).unwrap();

    let output = runtime.call("from_map", &input).unwrap();
    check(
        &[output],
        expect![[r#"
        +----------+
        | from_map |
        +----------+
        | v        |
        |          |
        |          |
        +----------+"#]],
    );
}

#[test]
fn test_return_map() {
    let mut runtime = Runtime::new().unwrap();

    runtime
        .add_function(
            "to_map",
            DataType::Map(
                Arc::new(Field::new(
                    "entries",
                    DataType::Struct(Fields::from(vec![
                        Field::new("keys", DataType::Utf8, true),
                        Field::new("values", DataType::Utf8, true),
                    ])),
                    false,
                )),
                false,
            ),
            CallMode::CalledOnNullInput,
            r#"
            export function to_map(x, y) {
                if(x == null || y == null) {
                    return null;
                }
                return {k1:x,k2:y};
            }
            "#,
        )
        .unwrap();

    let schema = Schema::new(vec![
        Field::new("x", DataType::Utf8, true),
        Field::new("y", DataType::Utf8, true),
    ]);
    let arg0 = StringArray::from(vec![Some("ab"), None, Some("c")]);
    let arg1 = StringArray::from(vec![Some("xy"), None, Some("z")]);
    let input =
        RecordBatch::try_new(Arc::new(schema), vec![Arc::new(arg0), Arc::new(arg1)]).unwrap();

    let output = runtime.call("to_map", &input).unwrap();
    check(
        &[output],
        expect![[r#"
        +------------------+
        | to_map           |
        +------------------+
        | {k1: ab, k2: xy} |
        |                  |
        | {k1: c, k2: z}   |
        +------------------+"#]],
    );
}

#[test]
fn test_key_value() {
    let mut runtime = Runtime::new().unwrap();
=======
#[tokio::test]
async fn test_key_value() {
    let mut runtime = Runtime::new().await.unwrap();
>>>>>>> 7f06f54f

    runtime
        .add_function(
            "key_value",
            DataType::Struct(
                vec![
                    Field::new("key", DataType::Utf8, true),
                    Field::new("value", DataType::Utf8, true),
                ]
                .into(),
            ),
            CallMode::ReturnNullOnNullInput,
            r#"
            export function key_value(s) {
                const [key, value] = s.split("=", 2);
                return {key, value};
            }
            "#,
            false,
        )
        .await
        .unwrap();

    let schema = Schema::new(vec![Field::new("x", DataType::Utf8, true)]);
    let arg0 = StringArray::from(vec!["a=b"]);
    let input = RecordBatch::try_new(Arc::new(schema), vec![Arc::new(arg0)]).unwrap();

    let output = runtime.call("key_value", &input).await.unwrap();
    check(
        &[output],
        expect![[r#"
        +--------------------+
        | key_value          |
        +--------------------+
        | {key: a, value: b} |
        +--------------------+"#]],
    );
}

#[tokio::test]
async fn test_struct_to_json() {
    let mut runtime = Runtime::new().await.unwrap();

    runtime
        .add_function(
            "to_json",
            json_field("to_json"),
            CallMode::ReturnNullOnNullInput,
            r#"
            export function to_json(object) {
                return object;
            }
            "#,
            false,
        )
        .await
        .unwrap();

    let schema = Schema::new(vec![Field::new(
        "struct",
        DataType::Struct(
            vec![
                Field::new("key", DataType::Utf8, true),
                Field::new("value", DataType::Utf8, true),
            ]
            .into(),
        ),
        true,
    )]);
    let arg0 = StructArray::from(vec![
        (
            Arc::new(Field::new("key", DataType::Utf8, true)),
            Arc::new(StringArray::from(vec![Some("a"), None])) as ArrayRef,
        ),
        (
            Arc::new(Field::new("value", DataType::Utf8, true)),
            Arc::new(StringArray::from(vec![Some("b"), None])),
        ),
    ]);
    let input = RecordBatch::try_new(Arc::new(schema), vec![Arc::new(arg0)]).unwrap();

    let output = runtime.call("to_json", &input).await.unwrap();
    check(
        &[output],
        expect![[r#"
        +---------------------------+
        | to_json                   |
        +---------------------------+
        | {"key":"a","value":"b"}   |
        | {"key":null,"value":null} |
        +---------------------------+"#]],
    );
}

#[tokio::test]
async fn test_range() {
    let mut runtime = Runtime::new().await.unwrap();

    runtime
        .add_function(
            "range",
            DataType::Int32,
            CallMode::ReturnNullOnNullInput,
            r#"
            export function* range(n) {
                for (let i = 0; i < n; i++) {
                    yield i;
                }
            }
            "#,
            false,
        )
        .await
        .unwrap();

    let schema = Schema::new(vec![Field::new("x", DataType::Int32, true)]);
    let arg0 = Int32Array::from(vec![Some(1), None, Some(3)]);
    let input = RecordBatch::try_new(Arc::new(schema), vec![Arc::new(arg0)]).unwrap();

    let mut outputs = runtime.call_table_function("range", &input, 2).unwrap();

    assert_eq!(outputs.schema().field(0).name(), "row");
    assert_eq!(outputs.schema().field(1).name(), "range");
    assert_eq!(outputs.schema().field(1).data_type(), &DataType::Int32);

    let o1 = outputs.next().await.unwrap().unwrap();
    let o2 = outputs.next().await.unwrap().unwrap();
    assert_eq!(o1.num_rows(), 2);
    assert_eq!(o2.num_rows(), 2);
    assert!(outputs.next().await.unwrap().is_none());

    check(
        &[o1, o2],
        expect![[r#"
        +-----+-------+
        | row | range |
        +-----+-------+
        | 0   | 0     |
        | 2   | 0     |
        | 2   | 1     |
        | 2   | 2     |
        +-----+-------+"#]],
    );
}

#[tokio::test]
async fn test_weighted_avg() {
    let mut runtime = Runtime::new().await.unwrap();
    runtime
        .add_aggregate(
            "weighted_avg",
            DataType::Struct(
                vec![
                    Field::new("sum", DataType::Int32, false),
                    Field::new("weight", DataType::Int32, false),
                ]
                .into(),
            ),
            DataType::Float32,
            CallMode::ReturnNullOnNullInput,
            r#"
            export function create_state() {
                return {sum: 0, weight: 0};
            }
            export function accumulate(state, value, weight) {
                state.sum += value * weight;
                state.weight += weight;
                return state;
            }
            export function retract(state, value, weight) {
                state.sum -= value * weight;
                state.weight -= weight;
                return state;
            }
            export function merge(state1, state2) {
                state1.sum += state2.sum;
                state1.weight += state2.weight;
                return state1;
            }
            export function finish(state) {
                return state.sum / state.weight;
            }
"#,
            false,
        )
        .await
        .unwrap();

    let schema = Schema::new(vec![
        Field::new("value", DataType::Int32, true),
        Field::new("weight", DataType::Int32, true),
    ]);
    let arg0 = Int32Array::from(vec![Some(1), None, Some(3), Some(5)]);
    let arg1 = Int32Array::from(vec![Some(2), None, Some(4), Some(6)]);
    let input =
        RecordBatch::try_new(Arc::new(schema), vec![Arc::new(arg0), Arc::new(arg1)]).unwrap();

    let state = runtime.create_state("weighted_avg").await.unwrap();
    check_array(
        std::slice::from_ref(&state),
        expect![[r#"
            +---------------------+
            | array               |
            +---------------------+
            | {sum: 0, weight: 0} |
            +---------------------+"#]],
    );

    let state = runtime
        .accumulate("weighted_avg", &state, &input)
        .await
        .unwrap();
    check_array(
        std::slice::from_ref(&state),
        expect![[r#"
            +-----------------------+
            | array                 |
            +-----------------------+
            | {sum: 44, weight: 12} |
            +-----------------------+"#]],
    );

    let states = arrow_select::concat::concat(&[&state, &state]).unwrap();
    let state = runtime.merge("weighted_avg", &states).await.unwrap();
    check_array(
        std::slice::from_ref(&state),
        expect![[r#"
            +-----------------------+
            | array                 |
            +-----------------------+
            | {sum: 88, weight: 24} |
            +-----------------------+"#]],
    );

    let output = runtime.finish("weighted_avg", &state).await.unwrap();
    check_array(
        &[output],
        expect![[r#"
            +-----------+
            | array     |
            +-----------+
            | 3.6666667 |
            +-----------+"#]],
    );
}

#[tokio::test]
async fn test_timeout() {
    let mut runtime = Runtime::new().await.unwrap();
    runtime.set_timeout(Some(Duration::from_millis(1))).await;

    let js_code = r#"
        export function square(x) {
            let sum = 0;
            for (let i = 0; i < x; i++) {
                sum += x;
            }
            return sum;
        }
    "#;
    runtime
        .add_function(
            "square",
            DataType::Int32,
            CallMode::ReturnNullOnNullInput,
            js_code,
            false,
        )
        .await
        .unwrap();

    let schema = Schema::new(vec![Field::new("x", DataType::Int32, true)]);
    let arg0 = Int32Array::from(vec![100]);
    let input = RecordBatch::try_new(Arc::new(schema), vec![Arc::new(arg0)]).unwrap();

    let output = runtime.call("square", &input).await.unwrap();
    check(
        &[output],
        expect![[r#"
        +--------+
        | square |
        +--------+
        | 10000  |
        +--------+"#]],
    );

    let schema = Schema::new(vec![Field::new("x", DataType::Int32, true)]);
    let arg0 = Int32Array::from(vec![i32::MAX]);
    let input = RecordBatch::try_new(Arc::new(schema), vec![Arc::new(arg0)]).unwrap();

    let err = runtime.call("square", &input).await.unwrap_err();
    assert!(format!("{err:?}").contains("interrupted"))
}

#[tokio::test]
async fn test_memory_limit() {
    let mut runtime = Runtime::new().await.unwrap();
    runtime.set_memory_limit(Some(1 << 20)).await; // 1MB

    let js_code = r#"
        export function alloc(x) {
            new Array(x).fill(0);
            return x;
        }
    "#;
    runtime
        .add_function(
            "alloc",
            DataType::Int32,
            CallMode::ReturnNullOnNullInput,
            js_code,
            false,
        )
        .await
        .unwrap();

    let schema = Schema::new(vec![Field::new("x", DataType::Int32, true)]);
    let arg0 = Int32Array::from(vec![100]);
    let input = RecordBatch::try_new(Arc::new(schema), vec![Arc::new(arg0)]).unwrap();

    let output = runtime.call("alloc", &input).await.unwrap();
    check(
        &[output],
        expect![[r#"
        +-------+
        | alloc |
        +-------+
        | 100   |
        +-------+"#]],
    );

    let schema = Schema::new(vec![Field::new("x", DataType::Int32, true)]);
    let arg0 = Int32Array::from(vec![1 << 20]);
    let input = RecordBatch::try_new(Arc::new(schema), vec![Arc::new(arg0)]).unwrap();

    let err = runtime.call("alloc", &input).await.unwrap_err();
    assert!(format!("{err:?}").contains("out of memory"))
}

#[tokio::test]
async fn test_view_array() {
    let mut runtime = Runtime::new().await.unwrap();
    runtime
        .add_function(
            "echo",
            DataType::Utf8View,
            CallMode::ReturnNullOnNullInput,
            r#"
export function echo(x) {
    return x + "!"
}
"#,
            false,
        )
        .await
        .unwrap();

    let schema = Schema::new(vec![Field::new("x", DataType::Utf8View, true)]);
    let arg0 = StringViewArray::from(vec!["hello", "world"]);
    let input = RecordBatch::try_new(Arc::new(schema), vec![Arc::new(arg0)]).unwrap();

    let output = runtime.call("echo", &input).await.unwrap();

    check(
        &[output],
        expect![[r#"
        +--------+
        | echo   |
        +--------+
        | hello! |
        | world! |
        +--------+"#]],
    );
}

#[tokio::test]
async fn test_async_echo() {
    let mut runtime = Runtime::new().await.unwrap();
    runtime
        .add_function(
            "echo",
            DataType::Utf8View,
            CallMode::ReturnNullOnNullInput,
            r#"
export async function echo(x) {
    return x + "!"
}
"#,
            true,
        )
        .await
        .unwrap();

    let schema = Schema::new(vec![Field::new("x", DataType::Utf8View, true)]);
    let arg0 = StringViewArray::from(vec!["hello", "world"]);
    let input = RecordBatch::try_new(Arc::new(schema), vec![Arc::new(arg0)]).unwrap();

    let output = runtime.call("echo", &input).await.unwrap();

    check(
        &[output],
        expect![[r#"
        +--------+
        | echo   |
        +--------+
        | hello! |
        | world! |
        +--------+"#]],
    );
}

#[tokio::test]
async fn test_async_range() {
    let mut runtime = Runtime::new().await.unwrap();

    runtime
        .add_function(
            "range",
            DataType::Int32,
            CallMode::ReturnNullOnNullInput,
            r#"
            export async function* range(n) {
                for (let i = 0; i < n; i++) {
                    yield i;
                }
            }
            "#,
            true,
        )
        .await
        .unwrap();

    let schema = Schema::new(vec![Field::new("x", DataType::Int32, true)]);
    let arg0 = Int32Array::from(vec![Some(1), None, Some(3)]);
    let input = RecordBatch::try_new(Arc::new(schema), vec![Arc::new(arg0)]).unwrap();

    let mut outputs = runtime.call_table_function("range", &input, 2).unwrap();

    assert_eq!(outputs.schema().field(0).name(), "row");
    assert_eq!(outputs.schema().field(1).name(), "range");
    assert_eq!(outputs.schema().field(1).data_type(), &DataType::Int32);

    let o1 = outputs.next().await.unwrap().unwrap();
    let o2 = outputs.next().await.unwrap().unwrap();
    assert_eq!(o1.num_rows(), 2);
    assert_eq!(o2.num_rows(), 2);
    assert!(outputs.next().await.unwrap().is_none());

    check(
        &[o1, o2],
        expect![[r#"
        +-----+-------+
        | row | range |
        +-----+-------+
        | 0   | 0     |
        | 2   | 0     |
        | 2   | 1     |
        | 2   | 2     |
        +-----+-------+"#]],
    );
}

async fn delay_strlen(msg: String) -> usize {
    use tokio::time::*;
    sleep(Duration::from_millis(100)).await;
    msg.len()
}

#[tokio::test]
async fn test_async_rust_fn() {
    let mut runtime = Runtime::new().await.unwrap();

    async_with!(runtime.context() => |ctx| {
        let global = ctx.globals();
        global.set(
            "native_delay_strlen",
            Function::new(ctx.clone(), Async(delay_strlen))
                .unwrap()
                .with_name("native_delay_strlen")
                .unwrap(),
        )
        .unwrap();
    })
    .await;

    runtime
        .add_function(
            "delayStrlen",
            DataType::Int32,
            CallMode::ReturnNullOnNullInput,
            r#"
export async function delayStrlen(s) {
    return await native_delay_strlen(s);
}
"#,
            true,
        )
        .await
        .unwrap();

    let schema = Schema::new(vec![Field::new("s", DataType::Utf8View, true)]);
    let arg0 = StringViewArray::from(vec!["hello", "world"]);
    let input = RecordBatch::try_new(Arc::new(schema), vec![Arc::new(arg0)]).unwrap();

    let output = runtime.call("delayStrlen", &input).await.unwrap();
    check(
        &[output],
        expect![[r#"
        +-------------+
        | delayStrlen |
        +-------------+
        | 5           |
        | 5           |
        +-------------+"#]],
    );
}

/// assert Runtime is Send and Sync
#[tokio::test]
async fn test_send_sync() {
    fn assert_send_sync<T: Send + Sync>() {}
    assert_send_sync::<Runtime>();
}

/// Compare the actual output with the expected output.
#[track_caller]
fn check(actual: &[RecordBatch], expect: Expect) {
    expect.assert_eq(&pretty_format_batches(actual).unwrap().to_string());
}

/// Compare the actual output with the expected output.
#[track_caller]
fn check_array(actual: &[ArrayRef], expect: Expect) {
    expect.assert_eq(&pretty_format_columns("array", actual).unwrap().to_string());
}

/// Returns a field with JSON type.
fn json_field(name: &str) -> Field {
    Field::new(name, DataType::Utf8, true)
        .with_metadata([("ARROW:extension:name".into(), "arrowudf.json".into())].into())
}

/// Returns a field with JSON type.
fn binary_json_field(name: &str) -> Field {
    Field::new(name, DataType::Binary, true)
        .with_metadata([("ARROW:extension:name".into(), "arrowudf.json".into())].into())
}

/// Returns a field with JSON type.
fn large_binary_json_field(name: &str) -> Field {
    Field::new(name, DataType::LargeBinary, true)
        .with_metadata([("ARROW:extension:name".into(), "arrowudf.json".into())].into())
}

/// Returns a field with decimal type.
fn decimal_field(name: &str) -> Field {
    Field::new(name, DataType::Utf8, true)
        .with_metadata([("ARROW:extension:name".into(), "arrowudf.decimal".into())].into())
}<|MERGE_RESOLUTION|>--- conflicted
+++ resolved
@@ -719,10 +719,9 @@
     }
 }
 
-<<<<<<< HEAD
-#[test]
-fn test_arg_array() {
-    let mut runtime = Runtime::new().unwrap();
+#[tokio::test]
+async fn test_arg_array() {
+    let mut runtime = Runtime::new().await.unwrap();
 
     runtime
         .add_function(
@@ -771,14 +770,9 @@
     );
 }
 
-#[test]
+#[tokio::test]
 fn test_return_array() {
-    let mut runtime = Runtime::new().unwrap();
-=======
-#[tokio::test]
-async fn test_return_array() {
-    let mut runtime = Runtime::new().await.unwrap();
->>>>>>> 7f06f54f
+    let mut runtime = Runtime::new().await.unwrap();
 
     runtime
         .add_function(
@@ -816,10 +810,9 @@
     );
 }
 
-<<<<<<< HEAD
-#[test]
-fn test_arg_large_array() {
-    let mut runtime = Runtime::new().unwrap();
+#[tokio::test]
+async fn test_arg_large_array() {
+    let mut runtime = Runtime::new().await.unwrap();
 
     runtime
         .add_function(
@@ -868,14 +861,9 @@
     );
 }
 
-#[test]
-fn test_return_large_array() {
-    let mut runtime = Runtime::new().unwrap();
-=======
 #[tokio::test]
 async fn test_return_large_array() {
     let mut runtime = Runtime::new().await.unwrap();
->>>>>>> 7f06f54f
 
     runtime
         .add_function(
@@ -913,10 +901,9 @@
     );
 }
 
-<<<<<<< HEAD
-#[test]
-fn test_arg_map() {
-    let mut runtime = Runtime::new().unwrap();
+#[tokio::test]
+async fn test_arg_map() {
+    let mut runtime = Runtime::new().await.unwrap();
 
     runtime
         .add_function(
@@ -1034,14 +1021,9 @@
     );
 }
 
-#[test]
-fn test_key_value() {
-    let mut runtime = Runtime::new().unwrap();
-=======
 #[tokio::test]
 async fn test_key_value() {
     let mut runtime = Runtime::new().await.unwrap();
->>>>>>> 7f06f54f
 
     runtime
         .add_function(
